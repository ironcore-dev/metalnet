--- conflicted
+++ resolved
@@ -87,13 +87,8 @@
 ##@ Build
 
 .PHONY: build
-<<<<<<< HEAD
-build: manifests generate fmt addlicense lint ## Build the binary
-	go build -ldflags "-X main.buildVersion=${shell git describe --tags --long}'" -o bin/metalnet ./main.go
-=======
 build: manifests generate fmt lint ## Build the binary
 	go build -ldflags "-X main.buildVersion=${shell git describe --tags}'" -o bin/metalnet ./main.go
->>>>>>> b5eaf926
 
 .PHONY: run
 run-base: generate fmt lint ## Run the binary
