// SPDX-FileCopyrightText: 2022 SAP SE or an SAP affiliate company and IronCore contributors
// SPDX-License-Identifier: Apache-2.0

package controllers

import (
	"context"
	"errors"
	"fmt"
	"net/netip"

	"github.com/go-logr/logr"
	"github.com/ironcore-dev/controller-utils/clientutils"
	dpdk "github.com/ironcore-dev/dpservice/go/dpservice-go/api"
	dpdkclient "github.com/ironcore-dev/dpservice/go/dpservice-go/client"
	dpdkerrors "github.com/ironcore-dev/dpservice/go/dpservice-go/errors"
	metalnetv1alpha1 "github.com/ironcore-dev/metalnet/api/v1alpha1"
	"github.com/ironcore-dev/metalnet/internal"
	"github.com/ironcore-dev/metalnet/metalbond"

	"k8s.io/apimachinery/pkg/runtime"
	"k8s.io/apimachinery/pkg/types"
	"k8s.io/apimachinery/pkg/util/sets"
	ctrl "sigs.k8s.io/controller-runtime"
	"sigs.k8s.io/controller-runtime/pkg/builder"
	"sigs.k8s.io/controller-runtime/pkg/cache"
	"sigs.k8s.io/controller-runtime/pkg/client"
	"sigs.k8s.io/controller-runtime/pkg/controller/controllerutil"
	"sigs.k8s.io/controller-runtime/pkg/handler"
	"sigs.k8s.io/controller-runtime/pkg/predicate"
	"sigs.k8s.io/controller-runtime/pkg/reconcile"
)

const (
	networkFinalizer = "networking.metalnet.ironcore.dev/network"
)

// NetworkReconciler reconciles metalnetv1alpha1.Network.
type NetworkReconciler struct {
	client.Client
	Scheme *runtime.Scheme

	DPDK dpdkclient.Client

	RouteUtil        metalbond.RouteUtil
	MetalnetCache    *internal.MetalnetCache
	MetalnetMBClient *metalbond.MetalnetClient

	DefaultRouterAddr *metalbond.DefaultRouterAddress
	NodeName          string
	EnableIPv6Support bool
}

//+kubebuilder:rbac:groups=networking.metalnet.ironcore.dev,resources=networks,verbs=get;list;watch;create;update;patch;delete
//+kubebuilder:rbac:groups=networking.metalnet.ironcore.dev,resources=networks/status,verbs=get;update;patch
//+kubebuilder:rbac:groups=networking.metalnet.ironcore.dev,resources=networks/finalizers,verbs=update;patch
//+kubebuilder:rbac:groups=networking.metalnet.ironcore.dev,resources=networkinterfaces,verbs=get;list;watch

// Reconcile is part of the main kubernetes reconciliation loop which aims to
// move the current state of the cluster closer to the desired state.
func (r *NetworkReconciler) Reconcile(ctx context.Context, req ctrl.Request) (ctrl.Result, error) {
	log := ctrl.LoggerFrom(ctx)
	network := &metalnetv1alpha1.Network{}
	if err := r.Get(ctx, req.NamespacedName, network); err != nil {
		return ctrl.Result{}, client.IgnoreNotFound(err)
	}

	return r.reconcileExists(ctx, log, network)
}

func (r *NetworkReconciler) reconcileExists(ctx context.Context, log logr.Logger, network *metalnetv1alpha1.Network) (ctrl.Result, error) {
	log = log.WithValues("VNI", network.Spec.ID)
	if !network.DeletionTimestamp.IsZero() {
		return r.delete(ctx, log, network)
	}
	return r.reconcile(ctx, log, network)
}

func (r *NetworkReconciler) delete(ctx context.Context, log logr.Logger, network *metalnetv1alpha1.Network) (ctrl.Result, error) {
	log.V(1).Info("Delete")

	if !controllerutil.ContainsFinalizer(network, r.networkFinalizer()) {
		log.V(1).Info("No finalizer present, nothing to do.")
		return ctrl.Result{}, nil
	}

	log.V(1).Info("Finalizer present, doing cleanup")

	vni := uint32(network.Spec.ID)

	log.V(1).Info("Unsubscribing from metalbond if not subscribed")
	if err := r.unsubscribeIfSubscribed(ctx, vni); err != nil {
		return ctrl.Result{}, err
	}
	log.V(1).Info("Unsubscribed from metalbond if subscribed")

	log.V(1).Info("Deleting default route if exists")
	if err := r.deleteDefaultRouteIfExists(ctx, vni); err != nil {
		return ctrl.Result{}, err
	}
	log.V(1).Info("Deleted default route if existed")

	log.V(1).Info("Deleting peered VNIs")
	if err := r.deletePeeredVNIs(ctx, log, vni); err != nil {
		return ctrl.Result{}, err
	}
	log.V(1).Info("Deleted peered VNIs")

	log.V(1).Info("Cleanup done, removing finalizer")
	if err := clientutils.PatchRemoveFinalizer(ctx, r.Client, network, r.networkFinalizer()); err != nil {
		return ctrl.Result{}, fmt.Errorf("error removing finalizer: %w", err)
	}

	log.V(1).Info("Removed finalizer")
	return ctrl.Result{}, nil
}

func (r *NetworkReconciler) reconcile(ctx context.Context, log logr.Logger, network *metalnetv1alpha1.Network) (ctrl.Result, error) {
	log.V(1).Info("Reconcile")

	log.V(1).Info("Ensuring finalizer")
	modified, err := clientutils.PatchEnsureFinalizer(ctx, r.Client, network, r.networkFinalizer())
	if err != nil {
		return ctrl.Result{}, fmt.Errorf("error ensuring finalizer: %w", err)
	}
	if modified {
		log.V(1).Info("Added finalizer, requeueing")
		return ctrl.Result{Requeue: true}, nil
	}
	log.V(1).Info("Ensured finalizer")

	vni := uint32(network.Spec.ID)

	log.V(1).Info("Checking existence of the VNI")
	vniAvail, err := r.DPDK.GetVni(ctx, vni, 0)
	if err != nil {
		return ctrl.Result{}, err
	}

	if !vniAvail.Spec.InUse {
		if !r.MetalnetCache.IsVniPeered(vni) {
			log.V(1).Info("VNI doesn't exist in dp-service and no peering, unsubscribe from it")
			if err := r.unsubscribeIfSubscribed(ctx, vni); err != nil {
				return ctrl.Result{}, err
			}
			log.V(1).Info("VNI doesn't exist in dp-service and no peering, unsubscribed from it")
		}

		log.V(1).Info("Reconciling peered VNIs")
		if err := r.reconcilePeeredVNIs(ctx, log, network, vni, vniAvail.Spec.InUse); err != nil {
			return ctrl.Result{}, err
		}
		log.V(1).Info("Reconciled peered VNIs")
		return ctrl.Result{}, nil
	}
	log.V(1).Info("Checked existence of the VNI")

	if network.Spec.InternetGateway {
		log.V(1).Info("Deleting default route if exists")
		if err := r.deleteDefaultRouteIfExists(ctx, vni); err != nil {
			return ctrl.Result{}, err
		}
		log.V(1).Info("Deleted default route if existed")
	} else {
		log.V(1).Info("Creating dpdk default route if not exists")
		if err := r.createDefaultRoutesIfNotExist(ctx, vni); err != nil {
			return ctrl.Result{}, err
		}
		log.V(1).Info("Created dpdk default route if not existed")
	}

	log.V(1).Info("Reconciling peered VNIs")
	if err := r.reconcilePeeredVNIs(ctx, log, network, vni, vniAvail.Spec.InUse); err != nil {
		return ctrl.Result{}, err
	}
	log.V(1).Info("Reconciled peered VNIs")

	log.V(1).Info("Subscribing to metalbond if not subscribed")
	if err := r.subscribeIfNotSubscribed(ctx, vni); err != nil {
		return ctrl.Result{}, err
	}
	log.V(1).Info("Subscribed to metalbond if not subscribed")

	return ctrl.Result{}, nil
}

func (r *NetworkReconciler) createDefaultRoutesIfNotExist(ctx context.Context, vni uint32) error {
	defaultRoutePrefix := netip.MustParsePrefix("0.0.0.0/0")
	defaultIPv6RoutePrefix := netip.MustParsePrefix("::/0")
	r.DefaultRouterAddr.RWMutex.RLock()
	defer r.DefaultRouterAddr.RWMutex.RUnlock()

	if !r.DefaultRouterAddr.RouterAddress.IsValid() {
		return fmt.Errorf("default router address is invalid")
	}

	if _, err := r.DPDK.CreateRoute(ctx, &dpdk.Route{
		RouteMeta: dpdk.RouteMeta{
			VNI: vni,
		},
		Spec: dpdk.RouteSpec{
			Prefix: &defaultRoutePrefix,
			NextHop: &dpdk.RouteNextHop{
				VNI: vni,
				IP:  &r.DefaultRouterAddr.RouterAddress,
			},
		},
	},
		dpdkerrors.Ignore(dpdkerrors.ROUTE_EXISTS),
	); err != nil {
		return fmt.Errorf("error creating ipv4 route: %w", err)
	}

	if r.EnableIPv6Support {
		if _, err := r.DPDK.CreateRoute(ctx, &dpdk.Route{
			RouteMeta: dpdk.RouteMeta{
				VNI: vni,
			},
			Spec: dpdk.RouteSpec{
				Prefix: &defaultIPv6RoutePrefix,
				NextHop: &dpdk.RouteNextHop{
					VNI: vni,
					IP:  &r.DefaultRouterAddr.RouterAddress,
				},
			},
		},
			dpdkerrors.Ignore(dpdkerrors.ROUTE_EXISTS),
		); err != nil {
			return fmt.Errorf("error creating ipv6 route: %w", err)
		}
	}
	return nil
}

func (r *NetworkReconciler) deleteDefaultRouteIfExists(ctx context.Context, vni uint32) error {
	defaultRoutePrefix := netip.MustParsePrefix("0.0.0.0/0")
	defaultIPv6RoutePrefix := netip.MustParsePrefix("::/0")
	if _, err := r.DPDK.DeleteRoute(
		ctx,
		vni,
		&defaultRoutePrefix,
		dpdkerrors.Ignore(dpdkerrors.NO_VNI, dpdkerrors.ROUTE_NOT_FOUND),
	); err != nil {
		return fmt.Errorf("error deleting ipv4 route: %w", err)
	}
	if r.EnableIPv6Support {
		if _, err := r.DPDK.DeleteRoute(
			ctx,
			vni,
			&defaultIPv6RoutePrefix,
			dpdkerrors.Ignore(dpdkerrors.NO_VNI, dpdkerrors.ROUTE_NOT_FOUND),
		); err != nil {
			return fmt.Errorf("error deleting ipv6 route: %w", err)
		}
	}
	return nil
}

func (r *NetworkReconciler) subscribeIfNotSubscribed(ctx context.Context, vni uint32) error {
	if err := r.RouteUtil.Subscribe(ctx, metalbond.VNI(vni)); metalbond.IgnoreAlreadySubscribedToVNIError(err) != nil {
		return fmt.Errorf("error subscribing to vni: %w", err)
	}
	return nil
}

func (r *NetworkReconciler) setDifference(s1, s2 sets.Set[uint32]) sets.Set[uint32] {
	diff := sets.New[uint32]()
	for k := range s1 {
		if _, ok := s2[k]; !ok {
			diff.Insert(k)
		}
	}
	return diff
}

func (r *NetworkReconciler) reconcilePeeredVNIs(ctx context.Context, log logr.Logger, network *metalnetv1alpha1.Network, vni uint32, ownVniAvail bool) error {
	// the ok flag is ignored because the existence of the VNI is already checked before this function is called
	mbPeerVnis, _ := r.MetalnetCache.GetPeerVnis(vni)
	log.V(1).Info("reconcilePeeredVNIs", "vni", vni, "ownVniAvail", ownVniAvail, "mbPeerVnis", mbPeerVnis)

	// prepare peered prefixes
	peeredPrefixes := map[uint32][]netip.Prefix{}
	if len(network.Spec.PeeredPrefixes) > 0 {
		for _, prefixes := range network.Spec.PeeredPrefixes {
			peeredVni := uint32(prefixes.ID)

			peeredPrefixes[peeredVni] = []netip.Prefix{}
			for _, prefix := range prefixes.Prefixes {
				peeredPrefixes[peeredVni] = append(peeredPrefixes[peeredVni], prefix.Prefix)
			}
		}
	}

	log.V(1).Info("SetPeeredPrefixes", "vni", vni, "peeredPrefixes", peeredPrefixes)
	r.MetalnetCache.SetPeeredPrefixes(vni, peeredPrefixes)

	specPeerVnis := sets.New[uint32]()
	if network.Spec.PeeredIDs != nil {
		for _, v := range network.Spec.PeeredIDs {
			specPeerVnis.Insert(uint32(v))
		}
	}
	missing := r.setDifference(mbPeerVnis, specPeerVnis)
	added := r.setDifference(specPeerVnis, mbPeerVnis)

	networkPeeringState := map[uint32]metalnetv1alpha1.NetworkPeeringState{}
	for _, v := range network.Status.Peerings {
		networkPeeringState[uint32(v.ID)] = v.State
	}

	var errs []error

<<<<<<< HEAD
	log.V(1).Info("compute missing and added lists1", "missing", missing, "added", added)
=======
>>>>>>> ca33919f
	if missing.Len() == 0 && added.Len() == 0 {
		if mbPeerVnis.Len() == 0 {
			return nil
		}

		for _, peeredVNI := range mbPeerVnis.UnsortedList() {
			if !ownVniAvail {
				if err := r.MetalnetCache.RemoveVniFromPeerVnis(vni, peeredVNI); err != nil {
					errs = append(errs, err)
					continue
				}
			}
			delete(networkPeeringState, peeredVNI)
		}

		if err := errors.Join(errs...); err != nil {
			return fmt.Errorf("error removing vnis from peer vnis: %w", err)
		}
	}

	log.V(1).Info("compute missing and added lists2", "missing", missing, "added", added)
	if missing.Len() != 0 || added.Len() != 0 {
		for _, peeredVNI := range missing.UnsortedList() {
			log.V(1).Info("Checking the existence of the peeredVNI in dp-service (missing)", "peeredVNI", peeredVNI)
			peeredVniAvail, err := r.DPDK.GetVni(ctx, peeredVNI, 0)
			if err != nil {
				errs = append(errs, err)
				continue
			}
			log.V(1).Info("Checked the existence of the peeredVNI in dp-service (missing)", "peeredVNI", peeredVNI, "peeredVniAvail", peeredVniAvail)

			if err := r.MetalnetCache.RemoveVniFromPeerVnis(vni, peeredVNI); err != nil {
				errs = append(errs, err)
				continue
			}
			if !peeredVniAvail.Spec.InUse {
				if err := r.unsubscribeIfSubscribed(ctx, peeredVNI); err != nil {
					errs = append(errs, err)
					continue
<<<<<<< HEAD
				}

				if err := r.MetalnetMBClient.CleanupNotPeeredRoutes(vni); err != nil {
					errs = append(errs, err)
					continue
=======
>>>>>>> ca33919f
				}
			} else if peeredVniAvail.Spec.InUse && ownVniAvail {
				if err := r.MetalnetMBClient.CleanupNotPeeredRoutes(vni); err != nil {
					errs = append(errs, err)
					continue
				}
				if err := r.MetalnetMBClient.CleanupNotPeeredRoutes(peeredVNI); err != nil {
					errs = append(errs, err)
					continue
				}
			} else {
				if err := r.MetalnetMBClient.CleanupNotPeeredRoutes(vni); err != nil {
					errs = append(errs, err)
					continue
				}
			}

			delete(networkPeeringState, peeredVNI)
		}

		for _, peeredVNI := range added.UnsortedList() {
			if !ownVniAvail {
				return nil
			}
			networkPeeringState[peeredVNI] = metalnetv1alpha1.NetworkPeeringStatePending
			log.V(1).Info("Checking the existence of the peeredVNI in dp-service (added)", "peeredVNI", peeredVNI)
			peeredVniAvail, err := r.DPDK.GetVni(ctx, peeredVNI, 0)
			if err != nil {
				networkPeeringState[peeredVNI] = metalnetv1alpha1.NetworkPeeringStateError
				errs = append(errs, err)
				continue
			}
			log.V(1).Info("Checked the existence of the peeredVNI in dp-service (added)", "peeredVNI", peeredVNI, "peeredVniAvail", peeredVniAvail)
			if err := r.MetalnetCache.AddVniToPeerVnis(vni, peeredVNI); err != nil {
				networkPeeringState[peeredVNI] = metalnetv1alpha1.NetworkPeeringStateError
				errs = append(errs, err)
				continue
			}
			if ownVniAvail && !peeredVniAvail.Spec.InUse {
				if err := r.subscribeIfNotSubscribed(ctx, peeredVNI); err != nil {
					networkPeeringState[peeredVNI] = metalnetv1alpha1.NetworkPeeringStateError
					errs = append(errs, err)
					continue
				}
			}
			if ownVniAvail && peeredVniAvail.Spec.InUse {
				if err := r.recycleVNISubscription(ctx, vni); err != nil {
					networkPeeringState[peeredVNI] = metalnetv1alpha1.NetworkPeeringStateError
					errs = append(errs, err)
					continue
				}
				if err := r.recycleVNISubscription(ctx, peeredVNI); err != nil {
					networkPeeringState[peeredVNI] = metalnetv1alpha1.NetworkPeeringStateError
					errs = append(errs, err)
					continue
				}
			}

			networkPeeringState[peeredVNI] = metalnetv1alpha1.NetworkPeeringStateReady
		}
	}

	newStatusPeerings := make([]metalnetv1alpha1.NetworkPeeringStatus, 0, len(networkPeeringState))
	for peeredId, status := range networkPeeringState {
		newStatusPeerings = append(newStatusPeerings, metalnetv1alpha1.NetworkPeeringStatus{
			ID:    int32(peeredId),
			State: status,
		})

	}
	log.V(1).Info("Updating network status peerings", "", newStatusPeerings)
	if err := r.patchStatus(ctx, network, func() {
		network.Status.Peerings = newStatusPeerings
	}); err != nil {
		errs = append(errs, fmt.Errorf("error patching network peerings status: %w", err))
	}

	if err := errors.Join(errs...); err != nil {
		return fmt.Errorf("error reconciling peered VNIs: %w", err)
	}
	return nil
}

func (r *NetworkReconciler) patchStatus(ctx context.Context, network *metalnetv1alpha1.Network, mutate func()) error {
	base := network.DeepCopy()

	mutate()

	if err := r.Status().Patch(ctx, network, client.MergeFrom(base)); err != nil {
		return fmt.Errorf("error updating network status peerings: %w", err)
	}
	return nil
}

func (r *NetworkReconciler) deletePeeredVNIs(ctx context.Context, log logr.Logger, vni uint32) error {

	// the ok flag is ignored because an empty set is returned if the VNI doesn't exist, and the loop below is skipped
	mbPeerVnis, _ := r.MetalnetCache.GetPeerVnis(vni)

	for _, peeredVNI := range mbPeerVnis.UnsortedList() {
		if err := r.MetalnetCache.RemoveVniFromPeerVnis(vni, peeredVNI); err != nil {
			return err
		}
		log.V(1).Info("Checking existence of the ", "peered VNI", peeredVNI)
		vniAvail, err := r.DPDK.GetVni(ctx, peeredVNI, 0)
		if err != nil {
			return err
		}
		if !vniAvail.Spec.InUse {
			if err := r.unsubscribeIfSubscribed(ctx, peeredVNI); err != nil {
				return err
			}
		} else {
			if err := r.MetalnetMBClient.CleanupNotPeeredRoutes(peeredVNI); err != nil {
				return err
			}
		}
	}
	return nil
}

func (r *NetworkReconciler) recycleVNISubscription(ctx context.Context, vni uint32) error {
	if err := r.RouteUtil.GetRoutesForVni(ctx, metalbond.VNI(vni)); err != nil {
		return fmt.Errorf("error getting routes for vni: %w", err)
	}
	return nil
}

func (r *NetworkReconciler) unsubscribeIfSubscribed(ctx context.Context, vni uint32) error {
	if err := r.RouteUtil.Unsubscribe(ctx, metalbond.VNI(vni)); metalbond.IgnoreAlreadyUnsubscribedToVNIError(err) != nil {
		return fmt.Errorf("error unsubscribing to vni: %w", err)
	}
	return nil
}

// SetupWithManager sets up the controller with the Manager.
func (r *NetworkReconciler) SetupWithManager(mgr ctrl.Manager, metalnetCache cache.Cache) error {
	return ctrl.NewControllerManagedBy(mgr).
		For(&metalnetv1alpha1.Network{}).
		WithEventFilter(predicate.ResourceVersionChangedPredicate{}).
		Watches(
			&metalnetv1alpha1.NetworkInterface{},
			handler.EnqueueRequestsFromMapFunc(r.findObjectsForNetworkInterface),
			builder.WithPredicates(predicate.ResourceVersionChangedPredicate{}),
		).
		Watches(
			&metalnetv1alpha1.LoadBalancer{},
			handler.EnqueueRequestsFromMapFunc(r.findObjectsForLoadBalancer),
			builder.WithPredicates(predicate.ResourceVersionChangedPredicate{}),
		).
		Complete(r)
}

func (r *NetworkReconciler) findObjectsForNetworkInterface(ctx context.Context, obj client.Object) []reconcile.Request {
	networkInterface, ok := obj.(*metalnetv1alpha1.NetworkInterface)
	if !ok {
		return []reconcile.Request{}
	}

	return []reconcile.Request{{
		NamespacedName: types.NamespacedName{
			Name:      networkInterface.Spec.NetworkRef.Name,
			Namespace: networkInterface.GetNamespace(),
		},
	}}
}

func (r *NetworkReconciler) networkFinalizer() string {
	return fmt.Sprintf("%s-%s", networkFinalizer, r.NodeName)
}

func (r *NetworkReconciler) findObjectsForLoadBalancer(ctx context.Context, obj client.Object) []reconcile.Request {
	loadBalancer, ok := obj.(*metalnetv1alpha1.LoadBalancer)
	if !ok {
		return []reconcile.Request{}
	}

	return []reconcile.Request{{
		NamespacedName: types.NamespacedName{
			Name:      loadBalancer.Spec.NetworkRef.Name,
			Namespace: loadBalancer.GetNamespace(),
		},
	}}
}<|MERGE_RESOLUTION|>--- conflicted
+++ resolved
@@ -29,6 +29,7 @@
 	"sigs.k8s.io/controller-runtime/pkg/handler"
 	"sigs.k8s.io/controller-runtime/pkg/predicate"
 	"sigs.k8s.io/controller-runtime/pkg/reconcile"
+	"sigs.k8s.io/controller-runtime/pkg/source"
 )
 
 const (
@@ -310,10 +311,7 @@
 
 	var errs []error
 
-<<<<<<< HEAD
 	log.V(1).Info("compute missing and added lists1", "missing", missing, "added", added)
-=======
->>>>>>> ca33919f
 	if missing.Len() == 0 && added.Len() == 0 {
 		if mbPeerVnis.Len() == 0 {
 			return nil
@@ -353,14 +351,11 @@
 				if err := r.unsubscribeIfSubscribed(ctx, peeredVNI); err != nil {
 					errs = append(errs, err)
 					continue
-<<<<<<< HEAD
 				}
 
 				if err := r.MetalnetMBClient.CleanupNotPeeredRoutes(vni); err != nil {
 					errs = append(errs, err)
 					continue
-=======
->>>>>>> ca33919f
 				}
 			} else if peeredVniAvail.Spec.InUse && ownVniAvail {
 				if err := r.MetalnetMBClient.CleanupNotPeeredRoutes(vni); err != nil {
