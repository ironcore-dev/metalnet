--- conflicted
+++ resolved
@@ -13,17 +13,9 @@
 	github.com/sirupsen/logrus v1.9.3
 	github.com/spf13/pflag v1.0.5
 	google.golang.org/grpc v1.56.2
-<<<<<<< HEAD
 	k8s.io/api v0.27.3
 	k8s.io/apimachinery v0.27.3
-	k8s.io/client-go v0.27.3
-	sigs.k8s.io/controller-runtime v0.14.4
-=======
-	k8s.io/api v0.27.2
-	k8s.io/apimachinery v0.27.3
-	k8s.io/client-go v0.27.2
 	sigs.k8s.io/controller-runtime v0.15.0
->>>>>>> dc7512c1
 )
 
 require (
