---
apiVersion: apiextensions.k8s.io/v1
kind: CustomResourceDefinition
metadata:
  annotations:
<<<<<<< HEAD
    controller-gen.kubebuilder.io/version: v0.14.0
=======
    controller-gen.kubebuilder.io/version: v0.15.0
>>>>>>> ca33919f
  name: networks.networking.metalnet.ironcore.dev
spec:
  group: networking.metalnet.ironcore.dev
  names:
    kind: Network
    listKind: NetworkList
    plural: networks
    singular: network
  scope: Namespaced
  versions:
  - additionalPrinterColumns:
    - description: ID of the network.
      jsonPath: .spec.id
      name: Handle
      priority: 10
      type: integer
    - description: Age of the network.
      jsonPath: .metadata.creationTimestamp
      name: Age
      type: date
    name: v1alpha1
    schema:
      openAPIV3Schema:
        description: Network is the Schema for the networks API
        properties:
          apiVersion:
            description: |-
              APIVersion defines the versioned schema of this representation of an object.
              Servers should convert recognized schemas to the latest internal value, and
              may reject unrecognized values.
              More info: https://git.k8s.io/community/contributors/devel/sig-architecture/api-conventions.md#resources
            type: string
          kind:
            description: |-
              Kind is a string value representing the REST resource this object represents.
              Servers may infer this from the endpoint the client submits requests to.
              Cannot be updated.
              In CamelCase.
              More info: https://git.k8s.io/community/contributors/devel/sig-architecture/api-conventions.md#types-kinds
            type: string
          metadata:
            type: object
          spec:
            description: NetworkSpec defines the desired state of Network
            properties:
              id:
                description: ID is the unique identifier of the Network
                format: int32
                maximum: 16777215
                minimum: 1
                type: integer
              internetGateway:
                description: InternetGateway is a flag that indicates whether the
                  network has an internet gateway.
                type: boolean
              peeredIDs:
                description: PeeredIDs are the IDs of networks to peer with.
                items:
                  format: int32
                  type: integer
                type: array
              peeredPrefixes:
                description: PeeredPrefixes are the allowed CIDRs of the peered networks.
                items:
                  description: PeeredPrefix contains information of the peered networks
                    and their allowed CIDRs.
                  properties:
                    id:
                      format: int32
                      maximum: 16777215
                      minimum: 1
                      type: integer
                    prefixes:
                      items:
                        type: string
                      type: array
                  required:
                  - id
                  - prefixes
                  type: object
                type: array
                x-kubernetes-list-map-keys:
                - id
                x-kubernetes-list-type: map
            required:
            - id
            type: object
          status:
            properties:
              peerings:
                description: Peerings contains the states of the network peerings
                  for the network.
                items:
                  description: NetworkPeeringStatus is the status of a network peering.
                  properties:
                    id:
                      description: ID is the ID of the peered network.
                      format: int32
                      maximum: 16777215
                      minimum: 1
                      type: integer
                    state:
                      description: State represents the network peering state
                      type: string
                  required:
                  - id
                  type: object
                type: array
            type: object
        required:
        - spec
        type: object
    served: true
    storage: true
    subresources:
      status: {}<|MERGE_RESOLUTION|>--- conflicted
+++ resolved
@@ -3,11 +3,7 @@
 kind: CustomResourceDefinition
 metadata:
   annotations:
-<<<<<<< HEAD
-    controller-gen.kubebuilder.io/version: v0.14.0
-=======
     controller-gen.kubebuilder.io/version: v0.15.0
->>>>>>> ca33919f
   name: networks.networking.metalnet.ironcore.dev
 spec:
   group: networking.metalnet.ironcore.dev
